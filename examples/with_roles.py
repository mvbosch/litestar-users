from __future__ import annotations

from dataclasses import dataclass
<<<<<<< HEAD
=======
from typing import Any
from uuid import UUID  # noqa: TC003
>>>>>>> 8ba786ac

import uvicorn
from advanced_alchemy.base import UUIDBase, orm_registry
from advanced_alchemy.extensions.litestar.dto import SQLAlchemyDTO, SQLAlchemyDTOConfig
from advanced_alchemy.extensions.litestar.plugins import SQLAlchemyAsyncConfig, SQLAlchemyInitPlugin
from litestar import Litestar, Request
from litestar.dto import DataclassDTO
from litestar.middleware.session.server_side import ServerSideSessionConfig
from litestar.security.session_auth import SessionAuth
from sqlalchemy import Column, ForeignKey, Integer, String, Table
from sqlalchemy.orm import Mapped, mapped_column, relationship

from litestar_users import LitestarUsersConfig, LitestarUsersPlugin
from litestar_users.adapter.sqlalchemy.mixins import SQLAlchemyRoleMixin, SQLAlchemyUserMixin
from litestar_users.config import (
    AuthHandlerConfig,
    CurrentUserHandlerConfig,
    PasswordResetHandlerConfig,
    RegisterHandlerConfig,
    RoleManagementHandlerConfig,
    UserManagementHandlerConfig,
    VerificationHandlerConfig,
)
from litestar_users.guards import roles_accepted, roles_required
from litestar_users.service import BaseUserService

ENCODING_SECRET = "1234567890abcdef"  # noqa: S105
DATABASE_URL = "sqlite+aiosqlite:///:memory:"
UUIDBase.metadata.clear()

user_role = Table(
    "user_role",
    orm_registry.metadata,
    Column("user_id", ForeignKey("user.id", ondelete="CASCADE"), primary_key=True),
    Column("role_id", ForeignKey("role.id", ondelete="CASCADE"), primary_key=True),
)


class Role(UUIDBase, SQLAlchemyRoleMixin):
    pass


class User(UUIDBase, SQLAlchemyUserMixin):
    title: Mapped[str] = mapped_column(String(20))
    login_count: Mapped[int] = mapped_column(Integer(), default=0)

    roles: Mapped[list[Role]] = relationship(secondary="user_role", lazy="selectin")


class RoleCreateDTO(SQLAlchemyDTO[Role]):
    config = SQLAlchemyDTOConfig(exclude={"id"})


class RoleReadDTO(SQLAlchemyDTO[Role]):
    pass


class RoleUpdateDTO(SQLAlchemyDTO[Role]):
    config = SQLAlchemyDTOConfig(exclude={"id"}, partial=True)


@dataclass
class UserRegistrationSchema:
    email: str
    password: str
    title: str


class UserRegistrationDTO(DataclassDTO[UserRegistrationSchema]):
    """User registration DTO."""


class UserReadDTO(SQLAlchemyDTO[User]):
    config = SQLAlchemyDTOConfig(exclude={"password_hash"})


class UserUpdateDTO(SQLAlchemyDTO[User]):
    # we'll update `login_count` in UserService.post_login_hook
    config = SQLAlchemyDTOConfig(exclude={"id", "login_count"}, partial=True)
    # we'll update `login_count` in the UserService.post_login_hook


class UserService(BaseUserService[User, Role, Any]):  # type: ignore[type-var]
    async def post_login_hook(self, user: User, request: Request | None = None) -> None:
        # This will properly increment the user's `login_count`
        user.login_count += 1  # pyright: ignore


sqlalchemy_config = SQLAlchemyAsyncConfig(
    connection_string=DATABASE_URL,
    session_dependency_key="session",
)


async def on_startup() -> None:
    """Initialize the database."""
    async with sqlalchemy_config.get_engine().begin() as conn:  # pyright: ignore
        await conn.run_sync(UUIDBase.metadata.create_all)


litestar_users_plugin = LitestarUsersPlugin(
    config=LitestarUsersConfig(
        auth_backend_class=SessionAuth,
        session_backend_config=ServerSideSessionConfig(),
        secret=ENCODING_SECRET,
        user_model=User,  # pyright: ignore
        user_read_dto=UserReadDTO,
        user_registration_dto=UserRegistrationDTO,
        user_update_dto=UserUpdateDTO,
        role_model=Role,  # pyright: ignore
        role_create_dto=RoleCreateDTO,
        role_read_dto=RoleReadDTO,
        role_update_dto=RoleUpdateDTO,
        user_service_class=UserService,  # pyright: ignore
        auth_handler_config=AuthHandlerConfig(),
        current_user_handler_config=CurrentUserHandlerConfig(),
        password_reset_handler_config=PasswordResetHandlerConfig(),
        register_handler_config=RegisterHandlerConfig(),
        role_management_handler_config=RoleManagementHandlerConfig(guards=[roles_accepted("administrator")]),
        user_management_handler_config=UserManagementHandlerConfig(guards=[roles_required("administrator")]),
        verification_handler_config=VerificationHandlerConfig(),
    )
)

app = Litestar(
    debug=True,
    on_startup=[on_startup],
    plugins=[SQLAlchemyInitPlugin(config=sqlalchemy_config), litestar_users_plugin],
    route_handlers=[],
)

if __name__ == "__main__":
    uvicorn.run(app="with_roles:app", reload=True)<|MERGE_RESOLUTION|>--- conflicted
+++ resolved
@@ -1,11 +1,7 @@
 from __future__ import annotations
 
 from dataclasses import dataclass
-<<<<<<< HEAD
-=======
 from typing import Any
-from uuid import UUID  # noqa: TC003
->>>>>>> 8ba786ac
 
 import uvicorn
 from advanced_alchemy.base import UUIDBase, orm_registry
